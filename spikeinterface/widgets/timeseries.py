import numpy as np

from ..core import BaseRecording
from .base import BaseWidget, define_widget_function_from_class
from .utils import get_some_colors
from ..postprocessing import get_template_channel_sparsity


class TimeseriesWidget(BaseWidget):
    possible_backends = {}

    def __init__(self, recording, segment_index=None, channel_ids=None, order_channel_by_depth=False,
                 time_range=None, mode='auto', cmap='RdBu', show_channel_ids=False,
                 color_groups=False, color=None, clim=None, with_colorbar=True,
                 backend=None, **backend_kwargs):
        """
        Plots recording timeseries.

        Parameters
        ----------
        recording: RecordingExtractor or dict or list
            The recording extractor object
            If dict (or list) then it is a multi layer display to compare some processing
            for instance
        segment_index: None or int
            The segment index.
        channel_ids: list
            The channel ids to display.
        order_channel_by_depth: boolean
            Reorder channel by depth.
        time_range: list
            List with start time and end time
        mode: 'line' or 'map' or 'auto'
            2 possible mode:
                * 'line' : classical for low channel count
                * 'map' : for high channel count use color heat map
                * 'auto' : auto switch depending the channel count <32ch
        cmap: str default 'RdBu'
            matplotlib colormap used in mode 'map'
        show_channel_ids: bool
            Set yticks with channel ids
        color_groups: bool
            If True groups are plotted with different colors
        color:   str default: None
            The color used to draw the traces.
        clim: None or tupple
            When mode='map' this control color lims
        with_colorbar: bool default True
            When mode='map' add colorbar

        Returns
        -------
        W: TimeseriesWidget
            The output widget
        """
        if isinstance(recording, BaseRecording):
            recordings = {'rec': recording}
        elif isinstance(recording, dict):
            recordings = recording
            k0 = list(recordings.keys())[0]
            recording = recordings[k0]
        elif isinstance(recording, list):
            recordings = {f'rec{i}': rec for i, rec in enumerate(recording)}
            recording = recordings[0]
        else:
            raise ValueError('plot_timeseries recording must be recording or dict or list')

        layer_keys = list(recordings.keys())

        if segment_index is None:
            if recording.get_num_segments() != 1:
                raise ValueError('You must provide segment_index=...')
            segment_index = 0

        if channel_ids is None:
            channel_ids = recording.channel_ids

        if order_channel_by_depth:
            import scipy.spatial
            locations = recording.get_channel_locations()
            channel_inds = recording.ids_to_indices(channel_ids)
            locations = locations[channel_inds, :]
            origin = np.array([np.max(locations[:, 0]), np.min(locations[:, 1])])[None, :]
            dist = scipy.spatial.distance.cdist(locations, origin, metric='euclidean')
            dist = dist[:, 0]
            order = np.argsort(dist)
        else:
            order = None

        fs = recording.get_sampling_frequency()
        if time_range is None:
            time_range = (0, 1.)
        time_range = np.array(time_range)

        assert mode in ('auto', 'line', 'map'), 'Mode must be in auto/line/map'
        if mode == 'auto':
            if len(channel_ids) <= 64:
                mode = 'line'
            else:
                mode = 'map'
        mode = mode
        cmap = cmap

        frame_range = (time_range * fs).astype('int64')
        a_max = recording.get_num_frames(segment_index=segment_index)
        frame_range = np.clip(frame_range, 0, a_max)
        time_range = frame_range / fs
        times = np.arange(frame_range[0], frame_range[1]) / fs

        list_traces = []
        for rec_name, rec in recordings.items():
            traces = rec.get_traces(
                segment_index=segment_index,
                channel_ids=channel_ids,
                start_frame=frame_range[0],
                end_frame=frame_range[1]
            )

            if order is not None:
                traces = traces[:, order]
                channel_ids = np.asarray(channel_ids)[order]

            list_traces.append(traces)

        # stat for auto scaling done on the first layer
        traces0 = list_traces[0]
        mean_channel_std = np.mean(np.std(traces0, axis=0))
        max_channel_amp = np.max(np.max(np.abs(traces0), axis=0))
        vspacing = max_channel_amp * 1.5

        if recording.get_channel_groups() is None:
            color_groups = False

        # colors is a nested dict by layer and channels
        # lets first create black for all channels and layer
        colors = {}
        for k in layer_keys:
            colors[k] = {chan_id: 'k' for chan_id in channel_ids}

        if color_groups:
            channel_groups = recording.get_channel_groups(channel_ids=channel_ids)
            groups = np.unique(channel_groups)

            group_colors = get_some_colors(groups, color_engine='auto')

            channel_colors = {}
            for i, chan_id in enumerate(channel_ids):
                group = channel_groups[i]
                channel_colors[chan_id] = group_colors[group]

            # first layer is colored then black
            colors[layer_keys[0]] = channel_colors

        elif color is not None:
            # old behavior one color for all channel
            # if multi layer then black for all
            colors[layer_keys[0]] = {chan_id: color for chan_id in channel_ids}
        elif color is None and len(recordings) > 1:
            # several layer
            layer_colors = get_some_colors(layer_keys)
            for k in layer_keys:
                colors[k] = {chan_id: layer_colors[k] for chan_id in channel_ids}
        else:
            # color is None unique layer : all channels black
            pass

        plot_data = dict(
            recording=recording,
            channel_ids=channel_ids,
            time_range=time_range,
            frame_range=frame_range,
            times=times,
<<<<<<< HEAD
            traces=traces,
=======
            layer_keys=layer_keys,
            list_traces=list_traces,
>>>>>>> f65c301c
            mode=mode,
            cmap=cmap,
            clim=clim,
            with_colorbar=with_colorbar,
            mean_channel_std=mean_channel_std,
            max_channel_amp=max_channel_amp,
            vspacing=vspacing,
            colors=colors,
            show_channel_ids=show_channel_ids,
        )
        BaseWidget.__init__(self, plot_data, backend=backend, **backend_kwargs)


plot_timeseries = define_widget_function_from_class(TimeseriesWidget, 'plot_timeseries')<|MERGE_RESOLUTION|>--- conflicted
+++ resolved
@@ -55,30 +55,31 @@
         """
         if isinstance(recording, BaseRecording):
             recordings = {'rec': recording}
+            rec0 = recording
         elif isinstance(recording, dict):
             recordings = recording
             k0 = list(recordings.keys())[0]
-            recording = recordings[k0]
+            rec0 = recordings[k0]
         elif isinstance(recording, list):
             recordings = {f'rec{i}': rec for i, rec in enumerate(recording)}
-            recording = recordings[0]
+            rec0= recordings[0]
         else:
             raise ValueError('plot_timeseries recording must be recording or dict or list')
 
         layer_keys = list(recordings.keys())
 
         if segment_index is None:
-            if recording.get_num_segments() != 1:
+            if rec0.get_num_segments() != 1:
                 raise ValueError('You must provide segment_index=...')
             segment_index = 0
 
         if channel_ids is None:
-            channel_ids = recording.channel_ids
+            channel_ids = rec0.channel_ids
 
         if order_channel_by_depth:
             import scipy.spatial
-            locations = recording.get_channel_locations()
-            channel_inds = recording.ids_to_indices(channel_ids)
+            locations = rec0.get_channel_locations()
+            channel_inds = rec0.ids_to_indices(channel_ids)
             locations = locations[channel_inds, :]
             origin = np.array([np.max(locations[:, 0]), np.min(locations[:, 1])])[None, :]
             dist = scipy.spatial.distance.cdist(locations, origin, metric='euclidean')
@@ -87,7 +88,7 @@
         else:
             order = None
 
-        fs = recording.get_sampling_frequency()
+        fs = rec0.get_sampling_frequency()
         if time_range is None:
             time_range = (0, 1.)
         time_range = np.array(time_range)
@@ -100,35 +101,16 @@
                 mode = 'map'
         mode = mode
         cmap = cmap
-
-        frame_range = (time_range * fs).astype('int64')
-        a_max = recording.get_num_frames(segment_index=segment_index)
-        frame_range = np.clip(frame_range, 0, a_max)
-        time_range = frame_range / fs
-        times = np.arange(frame_range[0], frame_range[1]) / fs
-
-        list_traces = []
-        for rec_name, rec in recordings.items():
-            traces = rec.get_traces(
-                segment_index=segment_index,
-                channel_ids=channel_ids,
-                start_frame=frame_range[0],
-                end_frame=frame_range[1]
-            )
-
-            if order is not None:
-                traces = traces[:, order]
-                channel_ids = np.asarray(channel_ids)[order]
-
-            list_traces.append(traces)
-
+        
+        times, list_traces, frame_range, order = _get_trace_list(recordings, channel_ids, time_range, order, segment_index)
+        
         # stat for auto scaling done on the first layer
         traces0 = list_traces[0]
         mean_channel_std = np.mean(np.std(traces0, axis=0))
         max_channel_amp = np.max(np.max(np.abs(traces0), axis=0))
         vspacing = max_channel_amp * 1.5
 
-        if recording.get_channel_groups() is None:
+        if rec0.get_channel_groups() is None:
             color_groups = False
 
         # colors is a nested dict by layer and channels
@@ -138,7 +120,7 @@
             colors[k] = {chan_id: 'k' for chan_id in channel_ids}
 
         if color_groups:
-            channel_groups = recording.get_channel_groups(channel_ids=channel_ids)
+            channel_groups = rec0.get_channel_groups(channel_ids=channel_ids)
             groups = np.unique(channel_groups)
 
             group_colors = get_some_colors(groups, color_engine='auto')
@@ -165,17 +147,13 @@
             pass
 
         plot_data = dict(
-            recording=recording,
+            recordings=recordings,
             channel_ids=channel_ids,
             time_range=time_range,
             frame_range=frame_range,
             times=times,
-<<<<<<< HEAD
-            traces=traces,
-=======
             layer_keys=layer_keys,
             list_traces=list_traces,
->>>>>>> f65c301c
             mode=mode,
             cmap=cmap,
             clim=clim,
@@ -185,8 +163,40 @@
             vspacing=vspacing,
             colors=colors,
             show_channel_ids=show_channel_ids,
+            order=order,
         )
         BaseWidget.__init__(self, plot_data, backend=backend, **backend_kwargs)
 
 
-plot_timeseries = define_widget_function_from_class(TimeseriesWidget, 'plot_timeseries')+plot_timeseries = define_widget_function_from_class(TimeseriesWidget, 'plot_timeseries')
+
+
+def _get_trace_list(recordings, channel_ids, time_range, order, segment_index):
+    # function also used in ipywidgets plotter
+    k0 = list(recordings.keys())[0]
+    rec0 = recordings[k0]
+
+    fs = rec0.get_sampling_frequency()
+    
+    frame_range = (time_range * fs).astype('int64')
+    a_max = rec0.get_num_frames(segment_index=segment_index)
+    frame_range = np.clip(frame_range, 0, a_max)
+    time_range = frame_range / fs
+    times = np.arange(frame_range[0], frame_range[1]) / fs
+
+    list_traces = []
+    for rec_name, rec in recordings.items():
+        traces = rec.get_traces(
+            segment_index=segment_index,
+            channel_ids=channel_ids,
+            start_frame=frame_range[0],
+            end_frame=frame_range[1]
+        )
+
+        if order is not None:
+            traces = traces[:, order]
+            channel_ids = np.asarray(channel_ids)[order]
+
+        list_traces.append(traces)
+    
+    return times, list_traces, frame_range, order
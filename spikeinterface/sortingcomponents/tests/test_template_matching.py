--- conflicted
+++ resolved
@@ -3,11 +3,7 @@
 
 from spikeinterface import download_dataset
 from spikeinterface import extract_waveforms
-<<<<<<< HEAD
 from spikeinterface.sortingcomponents import find_spikes_from_templates, template_matching_methods
-=======
-from spikeinterface.sortingcomponents import find_spikes_from_templates
->>>>>>> d637445a
 
 from spikeinterface.toolkit import get_noise_levels
 from spikeinterface.extractors import read_mearec
@@ -25,35 +21,17 @@
                            ms_before=1, ms_after=2., max_spikes_per_unit=500, return_scaled=False,
                            n_jobs=1, chunk_size=10000)
     
-    
-<<<<<<< HEAD
-    #~ method_kwargs = {'waveform_extractor' : we}
-    #~ spikes = find_spike_from_templates(recording, method='naive', method_kwargs=method_kwargs,
-                        #~ n_jobs=1, chunk_size=30000, progress_bar=False)
-
-=======
-    method_kwargs = {'waveform_extractor' : we}
-    spikes = find_spikes_from_templates(recording, method='naive', method_kwargs=method_kwargs,
-                        n_jobs=1, chunk_size=30000, progress_bar=False)
->>>>>>> d637445a
-
     method_kwargs = {
         'waveform_extractor' : we,
         'noise_levels' : get_noise_levels(recording),
-<<<<<<< HEAD
-        'omp' : False
     }
-
-
 
     sampling_frequency = recording.get_sampling_frequency()
 
     result = {}
 
     import spikeinterface.full as si
-
     for method in template_matching_methods.keys():
-
         spikes = find_spikes_from_templates(recording, method=method, method_kwargs=method_kwargs,
                         n_jobs=1, chunk_size=30000, progress_bar=True)
 
@@ -61,39 +39,19 @@
     
     
     # debug
-    import matplotlib.pyplot as plt
-    import spikeinterface.full as si
+    #import matplotlib.pyplot as plt
+    #import spikeinterface.full as si
 
-    metrics = si.compute_quality_metrics(we, metric_names=['snr'], load_if_exists=True, )
+    #metrics = si.compute_quality_metrics(we, metric_names=['snr'], load_if_exists=True, )
     
-    comparisons = {}
-    for method in template_matching_methods.keys():
-        comparisons[method] = si.compare_sorter_to_ground_truth(gt_sorting, result[method])
-        si.plot_agreement_matrix(comparisons[method])
-        plt.title(method)
-        si.plot_sorting_performance(comparisons[method], metrics, performance_name='accuracy', metric_name='snr',)
-        plt.title(method)
-    plt.show()
-=======
-    }
-    spikes = find_spikes_from_templates(recording, method='tridesclous', method_kwargs=method_kwargs,
-                        n_jobs=1, chunk_size=30000, progress_bar=False)
-    
-    
-    
-
-    # debug
-    # import matplotlib.pyplot as plt
-    # import spikeinterface.full as si
-    # metrics = si.compute_quality_metrics(we, metric_names=['snr'], load_if_exists=True, )
-    # sorting = si.NumpySorting.from_times_labels(spikes['sample_ind'], spikes['cluster_ind'], recording.get_sampling_frequency())
-    # comp = si.compare_sorter_to_ground_truth(gt_sorting, sorting)
-    # si.plot_agreement_matrix(comp)
-    # si.plot_sorting_performance(comp, metrics, performance_name='accuracy', metric_name='snr',)
-    # plt.show()
->>>>>>> d637445a
-
-
+    #comparisons = {}
+    #for method in template_matching_methods.keys():
+    #    comparisons[method] = si.compare_sorter_to_ground_truth(gt_sorting, result[method])
+    #    si.plot_agreement_matrix(comparisons[method])
+    #    plt.title(method)
+    #    si.plot_sorting_performance(comparisons[method], metrics, performance_name='accuracy', metric_name='snr',)
+    #    plt.title(method)
+    #plt.show()
 
 if __name__ == '__main__':
     test_find_spikes_from_templates()
import shutil
import os
from pathlib import Path
import json
import platform
from typing import Optional, Union

from ..core import BaseRecording
from ..version import version as si_version
from spikeinterface.core.core_tools import check_json, recursive_path_modifier, is_dict_extractor
from .sorterlist import sorter_dict
from .utils import SpikeSortingError, has_nvidia

<<<<<<< HEAD
=======
try:
    HAS_DOCKER = True
    import docker
except ModuleNotFoundError:
    HAS_DOCKER = False

>>>>>>> 05b01a07
REGISTRY = 'spikeinterface'

SORTER_DOCKER_MAP = dict(
    klusta='klusta',
    mountainsort4='mountainsort4',
    pykilosort='pykilosort',
    spykingcircus='spyking-circus',
    tridesclous='tridesclous',
    # Matlab compiled sorters:
    hdsort='hdsort-compiled',
    ironclust='ironclust-compiled',
    kilosort='kilosort-compiled',
    kilosort2='kilosort2-compiled',
<<<<<<< HEAD
=======
    kilosort2_5='kilosort2_5-compiled',
>>>>>>> 05b01a07
    kilosort3='kilosort3-compiled',
    waveclus='waveclus-compiled',
)

SORTER_DOCKER_MAP = {
    k: f'{REGISTRY}/{v}-base'
    for k, v in SORTER_DOCKER_MAP.items()
}


_common_param_doc = """
    Parameters
    ----------
    sorter_name: str
        The sorter name
    recording: RecordingExtractor
        The recording extractor to be spike sorted
    output_folder: str or Path
        Path to output folder
    remove_existing_folder: bool
        If True and output_folder exists yet then delete.
    delete_output_folder: bool
        If True, output folder is deleted (default False)
    verbose: bool
        If True, output is verbose
    raise_error: bool
        If True, an error is raised if spike sorting fails (default).
        If False, the process continues and the error is logged in the log file.
    docker_image: bool or str
        If True, pull the default docker container for the sorter and run the sorter in that container using docker.
        Use a str to specify a non-default container. If that container is not local it will be pulled from docker hub.
        If False, the sorter is run locally.
    singularity_image: bool or str 
        If True, pull the default docker container for the sorter and run the sorter in that container using 
        singularity. Use a str to specify a non-default container. If that container is not local it will be pulled 
        from Docker Hub.
        If False, the sorter is run locally.
    **sorter_params: keyword args
        Spike sorter specific arguments (they can be retrieved with 'get_default_params(sorter_name_or_class)'

    Returns
    -------
    sortingextractor: SortingExtractor
        The spike sorted data
    """


def run_sorter(
    sorter_name: str,
    recording: BaseRecording,
    output_folder: Optional[str] = None,
    remove_existing_folder: bool = True,
    delete_output_folder: bool = False,
    verbose: bool = False,
    raise_error: bool = True,
    docker_image: Optional[Union[bool, str]] = False,
    singularity_image: Optional[Union[bool, str]] = False,
    with_output: bool = True,
    **sorter_params,
):
    """
    Generic function to run a sorter via function approach.

    {}
    
    Examples
    --------
    >>> sorting = run_sorter("tridesclous", recording)
    """

    common_kwargs = dict(
        sorter_name=sorter_name,
        recording=recording,
        output_folder=output_folder,
        remove_existing_folder=remove_existing_folder,
        delete_output_folder=delete_output_folder,
        verbose=verbose,
        raise_error=raise_error,
        with_output=with_output,
        **sorter_params,
    )

    if docker_image or singularity_image:
        if docker_image:
            mode = "docker"
            assert not singularity_image
            if isinstance(docker_image, bool):
                container_image = None
            else:
                container_image = docker_image
        else:
            mode = "singularity"
            assert not docker_image
            if isinstance(singularity_image, bool):
                container_image = None
            else:
                container_image = singularity_image
        return run_sorter_container(
            container_image=container_image,
            mode=mode,
            **common_kwargs,
        )

    return run_sorter_local(**common_kwargs)


run_sorter.__doc__ = run_sorter.__doc__.format(_common_param_doc)

def run_sorter_local(sorter_name, recording, output_folder=None,
                     remove_existing_folder=True, delete_output_folder=False,
                     verbose=False, raise_error=True, with_output=True, **sorter_params):
    if isinstance(recording, list):
        raise Exception(
            'You you want to run several sorters/recordings use run_sorters(...)')

    SorterClass = sorter_dict[sorter_name]

    # only classmethod call not instance (stateless at instance level but state is in folder)
    output_folder = SorterClass.initialize_folder(
        recording, output_folder, verbose, remove_existing_folder)
    SorterClass.set_params_to_folder(
        recording, output_folder, sorter_params, verbose)
    SorterClass.setup_recording(recording, output_folder, verbose=verbose)
    SorterClass.run_from_folder(output_folder, raise_error, verbose)
    if with_output:
        sorting = SorterClass.get_result_from_folder(output_folder)
    else:
        sorting = None

    if delete_output_folder:
        shutil.rmtree(output_folder)

    return sorting


def find_recording_folder(d):
    if "kwargs" in d.keys():
        # handle nested
        kwargs = d["kwargs"]
        nested_extractor_dict = None
        for k, v in kwargs.items():
            if isinstance(v, dict) and is_dict_extractor(v):
                nested_extractor_dict = v
        if nested_extractor_dict is None:
            folder_to_mount = find_recording_folder(kwargs)
        else:
            folder_to_mount = find_recording_folder(nested_extractor_dict)
        return folder_to_mount
    else:
        for k, v in d.items():
            if "path" in k:
                # paths can be str or list of str
                if isinstance(v, str):
                    # one path
                    abs_path = Path(v)
                    if abs_path.is_file():
                        folder_to_mount = abs_path.parent
                    elif abs_path.is_dir():
                        folder_to_mount = abs_path
                elif isinstance(v, list):
                    # list of path
                    relative_paths = []
                    folder_to_mount = None
                    for abs_path in v:
                        abs_path = Path(abs_path)
                        if folder_to_mount is None:
                            folder_to_mount = abs_path.parent
                        else:
                            assert folder_to_mount == abs_path.parent
                else:
                    raise ValueError(
                        f'{k} key for path  must be str or list[str]')
            return folder_to_mount


def path_to_unix(path):
    path = Path(path)
    path_unix = Path(str(path)[str(path).find(":") + 1:]).as_posix()
    return path_unix


def windows_extractor_dict_to_unix(d):
    d = recursive_path_modifier(d, path_to_unix, target='path', copy=True)
    return d


class ContainerClient:
    """
    Small abstraction class to run commands in:
      * docker with "docker" python package
      * singularity with  "spython" python package
    """
    def __init__(self, mode, container_image, volumes, extra_kwargs):
        assert mode in ('docker', 'singularity')
        self.mode = mode
        container_requires_gpu = extra_kwargs.get(
            'container_requires_gpu', None)

        if mode == 'docker':
            if not HAS_DOCKER:
                raise ModuleNotFoundError("No module named 'docker'")
            client = docker.from_env()
            if container_requires_gpu is not None:
                extra_kwargs.pop('container_requires_gpu')
                extra_kwargs["device_requests"] = [
                    docker.types.DeviceRequest(count=-1, capabilities=[['gpu']])]

            if self._get_docker_image(container_image) is None:
                print(f"Docker: pulling image {container_image}")
                client.images.pull(container_image)

            self.docker_container = client.containers.create(
                    container_image, tty=True, volumes=volumes, **extra_kwargs)

        elif mode == 'singularity':
            from spython.main import Client
            # load local image file if it exists, otherwise search dockerhub
            sif_file = Client._get_filename(container_image)
            singularity_image = None
            if Path(container_image).exists():
                singularity_image = container_image
            elif Path(sif_file).exists():
                singularity_image = sif_file
            else:
                if HAS_DOCKER:
                    docker_image = self._get_docker_image(container_image)
                    if docker_image:
                        print('Building singularity image from local docker image')
                        # Save docker image as tar and build singularity image
                        tmp_file = sif_file.replace('sif', 'tar').replace(':', '_')
                        f = open(tmp_file, 'wb')
                        try:
                            for chunk in docker_image.save(chunk_size=100*1024*1024):  # 100 MB
                                f.write(chunk)
                            singularity_image = Client.build(f'docker-archive://{tmp_file}', sif_file, sudo=False)
                        except Exception as e:
                            print(f'Failed to build singularity image from local: {e}')
                        finally:
                            # Clean up
                            f.close()
                            if os.path.exists(tmp_file):
                                os.remove(tmp_file)
                if not singularity_image:
                    print(f"Singularity: pulling image {container_image}")
                    singularity_image = Client.pull(f'docker://{container_image}')

            if not Path(singularity_image).exists():
                raise FileNotFoundError(f'Unable to locate container image {container_image}')
            
            # bin options
            singularity_bind = ','.join([f'{volume_src}:{volume["bind"]}' for volume_src, volume in volumes.items()])
            options=['--bind', singularity_bind]

            # gpu options
            if container_requires_gpu:
                # only nvidia at the moment
                options += ['--nv']

            self.client_instance = Client.instance(singularity_image, start=False, options=options)

    @staticmethod
    def _get_docker_image(container_image):
        docker_client = docker.from_env(timeout=300)
        try:
            docker_image = docker_client.images.get(container_image)
        except docker.errors.ImageNotFound:
            docker_image = None
        return docker_image

    def start(self):
        if self.mode == 'docker':
            self.docker_container.start()
        elif self.mode == 'singularity':
            self.client_instance.start()

    def stop(self):
        if self.mode == 'docker':
            self.docker_container.stop()
            self.docker_container.remove(force=True)
        elif self.mode == 'singularity':
            self.client_instance.stop()

    def run_command(self, command):
        if self.mode == 'docker':
            res = self.docker_container.exec_run(command)
            return str(res.output)
        elif self.mode == 'singularity':
            from spython.main import Client
            res = Client.execute(self.client_instance, command)
            if isinstance(res, dict):
                res = res['message']
            return res


def run_sorter_container(
    sorter_name: str,
    recording: BaseRecording,
    mode: str,
    container_image: Optional[str] = None,
    output_folder: Optional[str] = None,
    remove_existing_folder: bool = True,
    delete_output_folder: bool = False,
    verbose: bool = False,
    raise_error: bool = True,
    with_output: bool = True,
    extra_requirements = None,
    **sorter_params,
):
    """

    Parameters
    ----------
    sorter_name: str
    recording: BaseRecording
    mode: str
    container_image: str, optional
    output_folder: str, optional
    remove_existing_folder: bool, optional
    delete_output_folder: bool, optional
    verbose: bool, optional
    raise_error: bool, optional
    with_output: bool, optional
    extra_requirements: list, optional
    sorter_params:

    """

    if extra_requirements is None:
        extra_requirements = []

    # common code for docker and singularity
    if output_folder is None:
        output_folder = sorter_name + '_output'

    if container_image is None:
        if sorter_name in SORTER_DOCKER_MAP:
            container_image = SORTER_DOCKER_MAP[sorter_name]
        else:
            raise ValueError(f"sorter {sorter_name} not in SORTER_DOCKER_MAP. Please specify a container_image.")

    SorterClass = sorter_dict[sorter_name]
    output_folder = Path(output_folder).absolute().resolve()
    parent_folder = output_folder.parent.absolute().resolve()
    if not output_folder.is_dir():
        output_folder.mkdir(parents=True)

    # find input folder of recording for folder bind
    rec_dict = recording.to_dict()
    recording_input_folder = find_recording_folder(rec_dict).absolute().resolve()

    if platform.system() == 'Windows':
        rec_dict = windows_extractor_dict_to_unix(rec_dict)

    # create 3 files for communication with container
    # recording dict inside
    (parent_folder / 'in_container_recording.json').write_text(
        json.dumps(check_json(rec_dict), indent=4), encoding='utf8')
    # need to share specific parameters
    (parent_folder / 'in_container_params.json').write_text(
        json.dumps(check_json(sorter_params), indent=4), encoding='utf8')

    # the py script
    if platform.system() == 'Windows':
        # skip C:
        parent_folder_unix = path_to_unix(parent_folder)
        output_folder_unix = path_to_unix(output_folder)
        recording_input_folder_unix = path_to_unix(recording_input_folder)
    else:
        parent_folder_unix = parent_folder
        output_folder_unix = output_folder
        recording_input_folder_unix = recording_input_folder
    py_script = f"""
import json
from spikeinterface import load_extractor
from spikeinterface.sorters import run_sorter_local

if __name__ == '__main__':
    # this __name__ protection help in some case with multiprocessing (for instance HS2)
    # load recording in container
    recording = load_extractor('{parent_folder_unix}/in_container_recording.json')

    # load params in container
    with open('{parent_folder_unix}/in_container_params.json', encoding='utf8', mode='r') as f:
        sorter_params = json.load(f)

    # run in container
    output_folder = '{output_folder_unix}'
    run_sorter_local('{sorter_name}', recording, output_folder=output_folder,
                remove_existing_folder={remove_existing_folder}, delete_output_folder=False,
                verbose={verbose}, raise_error={raise_error}, **sorter_params)
"""
    (parent_folder / 'in_container_sorter_script.py').write_text(py_script, encoding='utf8')

    volumes = {}
    volumes[str(recording_input_folder)] = {
        'bind': str(recording_input_folder_unix), 'mode': 'ro'}
    volumes[str(parent_folder)] = {'bind': str(parent_folder_unix), 'mode': 'rw'}
    si_dev_path = os.getenv('SPIKEINTERFACE_DEV_PATH')

    if 'dev' in si_version and si_dev_path is not None:
        install_si_from_source = True
        # Making sure to get rid of last / or \
        si_dev_path = str(Path(si_dev_path).absolute().resolve())
        if platform.system() == 'Windows':
            si_dev_path_unix = path_to_unix(si_dev_path)
        else:
            si_dev_path_unix = si_dev_path
        volumes[si_dev_path] = {'bind': si_dev_path_unix, 'mode': 'ro'}
    else:
        install_si_from_source = False
        
    extra_kwargs = {}
    use_gpu = SorterClass.use_gpu(sorter_params)
    gpu_capability = SorterClass.gpu_capability
    
    if use_gpu:
        if gpu_capability == 'nvidia-required':
            assert has_nvidia(), "The container requires a NVIDIA GPU capability, but it is not available"
            extra_kwargs['container_requires_gpu'] = True
        elif gpu_capability == 'nvidia-optional':
            if has_nvidia():
                extra_kwargs['container_requires_gpu'] = True
            else: 
                if verbose:
                    print(f"{SorterClass.sorter_name} supports GPU, but no GPU is available.\n"
                          f"Running the sorter without GPU")
        else:
            # TODO: make opencl machanism
            raise NotImplementedError("Only nvidia support is available")
    
    container_client = ContainerClient(mode, container_image, volumes, extra_kwargs)
    if verbose:
        print('Starting container')
    container_client.start()

    # check if container contains spikeinterface already
    cmd_1 = ['python', '-c', 'import spikeinterface; print(spikeinterface.__version__)']
    cmd_2 = ['python', '-c', 'from spikeinterface.sorters import run_sorter_local']
    res_output = ''
    for cmd in [cmd_1, cmd_2]:
        res_output += str(container_client.run_command(cmd))
    need_si_install = 'ModuleNotFoundError' in res_output

    if need_si_install:
        if 'dev' in si_version:
            if verbose:
                print(f"Installing spikeinterface from sources in {container_image}")

            # TODO later check output
            if install_si_from_source:
                si_source = 'local machine'
                cmd = f'pip install {si_dev_path_unix}[full]'
            else:
                si_source = 'remote repository'
                cmd = 'pip install --upgrade --no-input git+https://github.com/SpikeInterface/spikeinterface.git#egg=spikeinterface[full]'
            if verbose:
                print(f'Installing dev spikeinterface from {si_source}')
            res_output = container_client.run_command(cmd)
            cmd = 'pip install --upgrade --no-input https://github.com/NeuralEnsemble/python-neo/archive/master.zip'
            res_output = container_client.run_command(cmd)
        else:
            if verbose:
                print(f"Installing spikeinterface=={si_version} in {container_image}")
            cmd = f'pip install --upgrade --no-input spikeinterface[full]=={si_version}'
            res_output = container_client.run_command(cmd)
    else:
        # TODO version checking
        if verbose:
            print(f'spikeinterface is already installed in {container_image}')

    if hasattr(recording, 'extra_requirements'):
        extra_requirements.extend(recording.extra_requirements)

    # install additional required dependencies
    if extra_requirements:
        if verbose:
            print(f'Installing extra requirements: {extra_requirements}')
        cmd = f"pip install --upgrade --no-input {' '.join(extra_requirements)}"
        res_output = container_client.run_command(cmd)

    # run sorter on folder
    if verbose:
        print(f'Running {sorter_name} sorter inside {container_image}')

    # this do not work with singularity:
    # cmd = 'python "{}"'.format(parent_folder/'in_container_sorter_script.py')
    # this approach is better
    in_container_script_path_unix = (Path(parent_folder_unix) / 'in_container_sorter_script.py').as_posix()
    cmd = ['python', f'{in_container_script_path_unix}']
    res_output = container_client.run_command(cmd)
    run_sorter_output = res_output

    # chown folder to user uid
    if platform.system() != "Windows":
        uid = os.getuid()
        # this do not work with singularity:
        # cmd = f'chown {uid}:{uid} -R "{output_folder}"'
        # this approach is better
        cmd = ['chown', f'{uid}:{uid}', '-R', f'{output_folder}']
        res_output = container_client.run_command(cmd)
    else:
        # not needed for Windows
        pass

    if verbose:
        print('Stopping container')
    container_client.stop()

    # clean useless files
    os.remove(parent_folder / 'in_container_recording.json')
    os.remove(parent_folder / 'in_container_params.json')
    os.remove(parent_folder / 'in_container_sorter_script.py')

    # check error
    output_folder = Path(output_folder)
    log_file = output_folder / 'spikeinterface_log.json'
    if not log_file.is_file():
        run_error = True
    else:
        with log_file.open('r', encoding='utf8') as f:
            log = json.load(f)
        run_error = bool(log['error'])

    sorting = None
    if run_error:
        if raise_error:
            raise SpikeSortingError(
                f"Spike sorting in {mode} failed with the following error:\n{run_sorter_output}")
    else:
        if with_output:
            sorting = SorterClass.get_result_from_folder(output_folder)

    if delete_output_folder:
        shutil.rmtree(output_folder)

    return sorting


_common_run_doc = """
    Runs {} sorter
    """ + _common_param_doc


def read_sorter_folder(output_folder, raise_error=True):
    """
    Load a sorting object from a spike sorting output folder.
    The 'output_folder' must contain a valid 'spikeinterface_log.json' file
    """
    output_folder = Path(output_folder)
    log_file = output_folder / 'spikeinterface_log.json'

    if not log_file.is_file():
        raise Exception(
            f'This folder {output_folder} does not have spikeinterface_log.json')

    with log_file.open('r', encoding='utf8') as f:
        log = json.load(f)

    run_error = bool(log['error'])
    if run_error:
        if raise_error:
            raise SpikeSortingError(
                f"Spike sorting failed for {output_folder}")
        else:
            return

    sorter_name = log['sorter_name']
    SorterClass = sorter_dict[sorter_name]
    sorting = SorterClass.get_result_from_folder(output_folder)
    return sorting


def run_hdsort(*args, **kwargs):
    return run_sorter('hdsort', *args, **kwargs)


run_hdsort.__doc__ = _common_run_doc.format('hdsort')


def run_klusta(*args, **kwargs):
    return run_sorter('klusta', *args, **kwargs)


run_klusta.__doc__ = _common_run_doc.format('klusta')


def run_tridesclous(*args, **kwargs):
    return run_sorter('tridesclous', *args, **kwargs)


run_tridesclous.__doc__ = _common_run_doc.format('tridesclous')


def run_mountainsort4(*args, **kwargs):
    return run_sorter('mountainsort4', *args, **kwargs)


run_mountainsort4.__doc__ = _common_run_doc.format('mountainsort4')


def run_ironclust(*args, **kwargs):
    return run_sorter('ironclust', *args, **kwargs)


run_ironclust.__doc__ = _common_run_doc.format('ironclust')


def run_kilosort(*args, **kwargs):
    return run_sorter('kilosort', *args, **kwargs)


run_kilosort.__doc__ = _common_run_doc.format('kilosort')


def run_kilosort2(*args, **kwargs):
    return run_sorter('kilosort2', *args, **kwargs)


run_kilosort2.__doc__ = _common_run_doc.format('kilosort2')


def run_kilosort2_5(*args, **kwargs):
    return run_sorter('kilosort2_5', *args, **kwargs)


run_kilosort2_5.__doc__ = _common_run_doc.format('kilosort2_5')


def run_kilosort3(*args, **kwargs):
    return run_sorter('kilosort3', *args, **kwargs)


run_kilosort3.__doc__ = _common_run_doc.format('kilosort3')


def run_spykingcircus(*args, **kwargs):
    return run_sorter('spykingcircus', *args, **kwargs)


run_spykingcircus.__doc__ = _common_run_doc.format('spykingcircus')


def run_herdingspikes(*args, **kwargs):
    return run_sorter('herdingspikes', *args, **kwargs)


run_herdingspikes.__doc__ = _common_run_doc.format('herdingspikes')


def run_waveclus(*args, **kwargs):
    return run_sorter('waveclus', *args, **kwargs)


run_waveclus.__doc__ = _common_run_doc.format('waveclus')


def run_combinato(*args, **kwargs):
    return run_sorter('combinato', *args, **kwargs)


run_combinato.__doc__ = _common_run_doc.format('combinato')


def run_yass(*args, **kwargs):
    return run_sorter('yass', *args, **kwargs)


run_yass.__doc__ = _common_run_doc.format('yass')


def run_pykilosort(*args, **kwargs):
    return run_sorter('pykilosort', *args, **kwargs)


run_pykilosort.__doc__ = _common_run_doc.format('pykilosort')<|MERGE_RESOLUTION|>--- conflicted
+++ resolved
@@ -11,15 +11,12 @@
 from .sorterlist import sorter_dict
 from .utils import SpikeSortingError, has_nvidia
 
-<<<<<<< HEAD
-=======
 try:
     HAS_DOCKER = True
     import docker
 except ModuleNotFoundError:
     HAS_DOCKER = False
 
->>>>>>> 05b01a07
 REGISTRY = 'spikeinterface'
 
 SORTER_DOCKER_MAP = dict(
@@ -33,10 +30,7 @@
     ironclust='ironclust-compiled',
     kilosort='kilosort-compiled',
     kilosort2='kilosort2-compiled',
-<<<<<<< HEAD
-=======
     kilosort2_5='kilosort2_5-compiled',
->>>>>>> 05b01a07
     kilosort3='kilosort3-compiled',
     waveclus='waveclus-compiled',
 )
